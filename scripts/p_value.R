library(dplyr)
library(tidyverse)
library(here)
library(broom)
library(qvalue)
# Load tissue names and metadata
app_dir <- here::here()
data_dir <- file.path(app_dir, "data")
covariates_dir <- file.path(data_dir, "covariates")
p_value_dir <- file.path(data_dir, "p_value")


tissue_file <- file.path(data_dir, "tissue_names.txt")
tissues <- readLines(tissue_file)
# tissues <- (c("cervix ectocervix", "cervix endocervix", "fallopian tube", "ovary", "prostate", "testis", "uterus", "vagina"))
metadata.path <- file.path(data_dir, "Updated_gtex_v10_metadata_exact.csv")
metadata <- read.table(metadata.path, sep = "\t", header = TRUE) %>% select(donor, sex, age)

# Function to calculate p-values for all genes in a given tissue
calc_all_genes_pvalue_for_tissue <- function(tissue) {
  
  # Dynamically generate the URL for the tissue
  tissue_url <- sprintf("https://storage.googleapis.com/adult-gtex/bulk-gex/v10/rna-seq/tpms-by-tissue/gene_tpm_v10_%s.gct.gz", gsub(" ", "_", tissue))
  # Try to read the data from the URL
  exp <- tryCatch({
    temp_file <- tempfile(fileext = ".gz")
    download.file(tissue_url, temp_file, mode = "wb", quiet = TRUE)  # Set quiet = TRUE
    read.table(gzfile(temp_file), sep = "\t", skip = 2, header = TRUE)
  }, error = function(e) {
    return(NULL)
  })
  
  # Check the result
  if (is.null(exp)) {
    print("Error: Unable to download or read the file.")
  } 
  
  # Extract sample columns and pivot to long format
  sample_cols <- colnames(exp)[-(1:2)]
  exp_long <- exp %>%
    select(Name, Description, all_of(sample_cols)) %>%
    pivot_longer(cols = all_of(sample_cols), names_to = "sample", values_to = "TPM") %>% 
    # Add donor information from metadata
    mutate(donor = str_replace_all(str_extract(sample, "^[^.]+\\.[^.]+"), "\\.", "-")) %>% 
    select(donor, Description, TPM) %>% 
    # merge with metadata
    left_join(metadata, by = "donor") %>% 
    group_by(sex, Description)
    
  
  covariates.path <- file.path(covariates_dir, sprintf("%s.v10.covariates.csv", gsub(" ", "_", gsub("\\b([a-z])", "\\U\\1", tissue, perl = TRUE))))
  
  pval_df <- exp_long %>%
<<<<<<< HEAD
    mutate(log2TPM = log2(TPM + 1), sex = as.factor(sex)) %>% 
    group_by(sex, Description) %>%
    group_modify(~ {
      df_sub <- .x
      
      # df_sub <- exp_long %>%
      #   filter(Description == "MT-CO3", sex == "Male")  %>%
=======
    mutate(log2TPM = log2(TPM + 1), sex = as.factor(sex)) %>%
    group_by(Description) %>%
    group_modify(~ {
      df_sub <- .x 
      
      # df_sub <- exp_long %>%
      #   filter(Description == "DDX3Y")  %>%
>>>>>>> 2e994747
      #   mutate(log2TPM = log2(TPM + 1), sex = as.factor(sex))
      
      # merge covariates if available
      if (file.exists(covariates.path)) {
        covariates <- read.table(covariates.path, sep = "\t", header = TRUE)
        df_sub <- left_join(df_sub, covariates, by = "donor")
      }
      
      # skip if TPM is too constant
      if (nrow(df_sub) == 0 || sd(df_sub$log2TPM, na.rm = TRUE) < 1e-6) {
        return(tibble(p_value_age = NA_real_, p_value_sex = NA_real_, age_coef = NA_real_, sex_coef = NA_real_, sex_bias = NA_character_))
        # return(tibble(p_value = NA_real_, age_coef = NA_real_))
      }
      
<<<<<<< HEAD
      # get model variables
      remaining_vars <- setdiff(names(df_sub), c("donor", "Description", "TPM", "log2TPM", "sex"))
      
      # Remove sex if it has only one level
      # if (length(unique(df_sub$sex)) < 2) {
      #   remaining_vars <- setdiff(remaining_vars, "sex")
      # }
      if (!("age" %in% remaining_vars)) {
        return(tibble(
          sex = unique(df_sub$sex), p_value = NA_real_, age_coef = NA_real_, age_sign = NA_real_
        ))
=======
      # Identify remaining variables for the regression model
      model_vars <- setdiff(names(df_sub), c("donor", "Description", "TPM", "log2TPM"))
      if (!all(c("age", "sex") %in% model_vars)) {
        return(tibble(p_value_age = NA_real_, p_value_sex = NA_real_, age_coef = NA_real_, sex_coef = NA_real_, sex_bias = NA_character_))
      }
      
      # Remove sex if it has only one level
      if (length(unique(df_sub$sex)) == 1) {
        model_vars <- setdiff(model_vars, "sex")
>>>>>>> 2e994747
      }
      
      # If no remaining variables or if data has too many missing values, return NAs
      if (length(model_vars) == 0 || nrow(na.omit(df_sub)) == 0) {
        return(tibble(p_value_age = NA_real_, p_value_sex = NA_real_, age_coef = NA_real_, sex_coef = NA_real_, sex_bias = NA_character_))
      } 
      
      fit <- tryCatch({
        lm(as.formula(paste("log2TPM ~", paste(model_vars, collapse = " + "))), data = na.omit(df_sub))
      }, error = function(e) NULL)
      
      if (is.null(fit)) {
        return(tibble(p_value_age = NA_real_, p_value_sex = NA_real_, age_coef = NA_real_, sex_coef = NA_real_, sex_bias = NA_character_))
      } 
      
      # Extract tidy results from the model and handle errors
      tidy_res <- tryCatch({ tidy(fit) }, error = function(e) NULL)
      
      # If tidy results are missing, return NAs
      if (is.null(tidy_res)) {
        return(tibble(p_value_age = NA_real_, p_value_sex = NA_real_, age_coef = NA_real_, sex_coef = NA_real_, sex_bias = NA_character_))
      }
      p_value_age <- tidy_res %>% filter(term == "age") %>% pull(p.value)
      p_value_sex <- tidy_res %>% filter(term == "sexMale") %>% pull(p.value)
      age_coef <- coef(fit)["age"]
      age_sign <- sign(age_coef)
      sex_coef <- coef(fit)["sexMale"]
      sex_bias <- case_when(
        sex_coef > 0 ~ "Male",
        sex_coef < 0 ~ "Female",
        is.na(sex_coef) ~ NA_character_,
        TRUE ~ NA_character_
      )
      
      
      # Return p-value, coefficient for age, and sign of the age coefficient
      tibble(
<<<<<<< HEAD
        sex = unique(df_sub$sex),  # 保留性别信息
        p_value = if (length(p_value) == 0) NA_real_ else p_value,
        age_coef = if ("age" %in% names(coef(fit))) coef(fit)["age"] else NA_real_,
        age_sign = if (length(age_sign) == 0) NA_real_ else age_sign
=======
        p_value_age = if (length(p_value_age) == 0) NA_real_ else p_value_age,
        p_value_sex = if (length(p_value_sex) == 0) NA_real_ else p_value_sex,
        age_coef = if (is.null(age_coef)) NA_real_ else age_coef,
        age_sign = if (is.null(age_sign)) NA_real_ else age_sign,
        sex_coef = if (is.null(sex_coef)) NA_real_ else sex_coef,
        sex_bias = sex_bias
>>>>>>> 2e994747
      )
    },
    .groups = "drop"
    ) %>%
    ungroup() %>%
<<<<<<< HEAD
    rename(Gene = Description, Sex = sex) %>%
    arrange(p_value) %>%
=======
    rename(Gene = Description) %>%
    arrange(p_value_age) %>%
>>>>>>> 2e994747
    mutate(
      Rank = row_number(),
      BH_adjusted_age = p.adjust(p_value_age, method = 'BH'),
      BH_adjusted_sex = p.adjust(p_value_sex, method = 'BH')
    ) %>%
    mutate(
      # `Storey's q-value` = formatC(signif(qvalue(p_value)$qvalues, 3), format = "e", digits = 3),
      p_value_age = formatC(signif(p_value_age,4), format = "e", digits = 4),
      BH_adjusted_age = formatC(signif(BH_adjusted_age, 4), format = "e", digits = 4),
      age_coef = formatC(signif(age_coef, 4), format = "e", digits = 4),
      
      p_value_sex = formatC(signif(p_value_sex,4), format = "e", digits = 4),
      BH_adjusted_sex = formatC(signif(BH_adjusted_sex, 4), format = "e", digits = 4),
      sex_coef = formatC(signif(sex_coef, 4), format = "e", digits = 4),
      
    ) %>%
<<<<<<< HEAD
    select(Rank, Sex, Gene, p_value, BH_adjusted_pval, age_coef, age_sign)
=======
    select(Rank, Gene, p_value_age, BH_adjusted_age, age_coef, age_sign, p_value_sex, BH_adjusted_sex, sex_coef, sex_bias)
  
>>>>>>> 2e994747
   return(pval_df)
}

# Loop through tissues and process each one
for (tissue in tissues) {
  cat("Processing tissue:", tissue, "\n")
  
  # Calculate p-values
  result <- tryCatch({
    calc_all_genes_pvalue_for_tissue(tissue)
  }, error = function(e) {
    cat("Error processing", tissue, ":", e$message, "\n")
    return(NULL)
  })
  
  # If no result, skip the tissue
  if (is.null(result)) {
    next
  }
  
  # Define output path and save results
  output_path <- file.path(here::here("data/p_value"), paste0(gsub(" ", "_", tissue), "_pvalue_results.csv"))
  
  tryCatch({
    write.csv(result, output_path, row.names = FALSE)
    cat("Saved p-value results for tissue:", tissue, "\n")
  }, error = function(e) {
    cat("Error saving results for", tissue, ":", e$message, "\n")
  })
}
<|MERGE_RESOLUTION|>--- conflicted
+++ resolved
@@ -51,15 +51,6 @@
   covariates.path <- file.path(covariates_dir, sprintf("%s.v10.covariates.csv", gsub(" ", "_", gsub("\\b([a-z])", "\\U\\1", tissue, perl = TRUE))))
   
   pval_df <- exp_long %>%
-<<<<<<< HEAD
-    mutate(log2TPM = log2(TPM + 1), sex = as.factor(sex)) %>% 
-    group_by(sex, Description) %>%
-    group_modify(~ {
-      df_sub <- .x
-      
-      # df_sub <- exp_long %>%
-      #   filter(Description == "MT-CO3", sex == "Male")  %>%
-=======
     mutate(log2TPM = log2(TPM + 1), sex = as.factor(sex)) %>%
     group_by(Description) %>%
     group_modify(~ {
@@ -67,7 +58,6 @@
       
       # df_sub <- exp_long %>%
       #   filter(Description == "DDX3Y")  %>%
->>>>>>> 2e994747
       #   mutate(log2TPM = log2(TPM + 1), sex = as.factor(sex))
       
       # merge covariates if available
@@ -82,19 +72,6 @@
         # return(tibble(p_value = NA_real_, age_coef = NA_real_))
       }
       
-<<<<<<< HEAD
-      # get model variables
-      remaining_vars <- setdiff(names(df_sub), c("donor", "Description", "TPM", "log2TPM", "sex"))
-      
-      # Remove sex if it has only one level
-      # if (length(unique(df_sub$sex)) < 2) {
-      #   remaining_vars <- setdiff(remaining_vars, "sex")
-      # }
-      if (!("age" %in% remaining_vars)) {
-        return(tibble(
-          sex = unique(df_sub$sex), p_value = NA_real_, age_coef = NA_real_, age_sign = NA_real_
-        ))
-=======
       # Identify remaining variables for the regression model
       model_vars <- setdiff(names(df_sub), c("donor", "Description", "TPM", "log2TPM"))
       if (!all(c("age", "sex") %in% model_vars)) {
@@ -104,7 +81,6 @@
       # Remove sex if it has only one level
       if (length(unique(df_sub$sex)) == 1) {
         model_vars <- setdiff(model_vars, "sex")
->>>>>>> 2e994747
       }
       
       # If no remaining variables or if data has too many missing values, return NAs
@@ -142,31 +118,19 @@
       
       # Return p-value, coefficient for age, and sign of the age coefficient
       tibble(
-<<<<<<< HEAD
-        sex = unique(df_sub$sex),  # 保留性别信息
-        p_value = if (length(p_value) == 0) NA_real_ else p_value,
-        age_coef = if ("age" %in% names(coef(fit))) coef(fit)["age"] else NA_real_,
-        age_sign = if (length(age_sign) == 0) NA_real_ else age_sign
-=======
         p_value_age = if (length(p_value_age) == 0) NA_real_ else p_value_age,
         p_value_sex = if (length(p_value_sex) == 0) NA_real_ else p_value_sex,
         age_coef = if (is.null(age_coef)) NA_real_ else age_coef,
         age_sign = if (is.null(age_sign)) NA_real_ else age_sign,
         sex_coef = if (is.null(sex_coef)) NA_real_ else sex_coef,
         sex_bias = sex_bias
->>>>>>> 2e994747
       )
     },
     .groups = "drop"
     ) %>%
     ungroup() %>%
-<<<<<<< HEAD
-    rename(Gene = Description, Sex = sex) %>%
-    arrange(p_value) %>%
-=======
     rename(Gene = Description) %>%
     arrange(p_value_age) %>%
->>>>>>> 2e994747
     mutate(
       Rank = row_number(),
       BH_adjusted_age = p.adjust(p_value_age, method = 'BH'),
@@ -183,13 +147,8 @@
       sex_coef = formatC(signif(sex_coef, 4), format = "e", digits = 4),
       
     ) %>%
-<<<<<<< HEAD
-    select(Rank, Sex, Gene, p_value, BH_adjusted_pval, age_coef, age_sign)
-=======
     select(Rank, Gene, p_value_age, BH_adjusted_age, age_coef, age_sign, p_value_sex, BH_adjusted_sex, sex_coef, sex_bias)
-  
->>>>>>> 2e994747
-   return(pval_df)
+     return(pval_df)
 }
 
 # Loop through tissues and process each one
